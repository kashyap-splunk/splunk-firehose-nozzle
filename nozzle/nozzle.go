--- conflicted
+++ resolved
@@ -2,24 +2,10 @@
 
 import (
 	"code.cloudfoundry.org/lager"
-<<<<<<< HEAD
-	"github.com/cloudfoundry-community/firehose-to-syslog/caching"
-	"github.com/cloudfoundry-community/firehose-to-syslog/eventRouting"
-	"github.com/cloudfoundry-community/firehose-to-syslog/logging"
-	cfclient "github.com/cloudfoundry-community/go-cfclient"
-	"github.com/cloudfoundry-community/splunk-firehose-nozzle/auth"
-	"github.com/cloudfoundry-community/splunk-firehose-nozzle/drain"
-	"github.com/cloudfoundry-community/splunk-firehose-nozzle/sink"
-	"github.com/cloudfoundry-community/splunk-firehose-nozzle/splunk"
-	"github.com/cloudfoundry/noaa/consumer"
-
-	"github.com/cloudfoundry-community/splunk-firehose-nozzle/firehoseclient"
-=======
 
 	"github.com/cloudfoundry-community/splunk-firehose-nozzle/eventrouter"
 	"github.com/cloudfoundry-community/splunk-firehose-nozzle/eventsource"
 	"github.com/gorilla/websocket"
->>>>>>> 0f8f0bb0
 )
 
 type Config struct {
@@ -47,47 +33,6 @@
 	}
 }
 
-<<<<<<< HEAD
-// appCache creates inmemory cache or boltDB cache
-func (s *SplunkFirehoseNozzle) appCache(cfClient *cfclient.Client) caching.Caching {
-	if s.config.AddAppInfo {
-		cache := caching.NewCachingBolt(cfClient, s.config.BoltDBPath)
-		cache.CreateBucket()
-
-		// populate boltdb cache
-		cache.GetAllApp()
-		return cache
-	}
-
-	return caching.NewCachingEmpty()
-}
-
-// logClient creates std logging or Splunk logging
-func (s *SplunkFirehoseNozzle) logClient(logger lager.Logger) (logging.Logging, error) {
-	if s.config.Debug {
-		return &drain.LoggingStd{}, nil
-	}
-
-	// SplunkClient for nozzle internal logging
-	splunkClient := splunk.NewSplunkClient(s.config.SplunkToken, s.config.SplunkHost, s.config.ExtraFields, s.config.SkipSSL, logger)
-	logger.RegisterSink(sink.NewSplunkSink(s.config.JobName, s.config.JobIndex, s.config.JobHost, splunkClient))
-
-	// SplunkClients for raw event POST
-	var splunkClients []splunk.SplunkClient
-	for i := 0; i < s.config.HecWorkers; i++ {
-		splunkClient := splunk.NewSplunkClient(s.config.SplunkToken, s.config.SplunkHost, s.config.ExtraFields, s.config.SkipSSL, logger)
-		splunkClients = append(splunkClients, splunkClient)
-	}
-
-	loggingConfig := &drain.LoggingConfig{
-		FlushInterval: s.config.FlushInterval,
-		QueueSize:     s.config.QueueSize,
-		BatchSize:     s.config.BatchSize,
-		Retries:       s.config.Retries,
-
-		IndexMapping: s.config.IndexMapping,
-	}
-=======
 func (f *Nozzle) Start() error {
 	err := f.eventSource.Open()
 	if err != nil {
@@ -105,7 +50,6 @@
 				f.config.Logger.Info("Give up after retries. Firehose consumer is going to exit")
 				return lastErr
 			}
->>>>>>> 0f8f0bb0
 
 			if err := f.eventRouter.Route(event); err != nil {
 				f.config.Logger.Error("Failed to route event", err)

---
applications:
  - name: splunk-firehose-nozzle
    memory: 256M
    instances: 1
    buildpack: go_buildpack
    cmd: splunk-firehose-nozzle
    env:
      GOPACKAGENAME: main
      API_ENDPOINT: 
      CLIENT_ID: 
      CLIENT_SECRET: 
      SPLUNK_HOST: 
      SPLUNK_TOKEN: 
      SPLUNK_INDEX: main
      SKIP_SSL_VALIDATION_CF: true
      SKIP_SSL_VALIDATION_SPLUNK: true
      JOB_NAME: splunk-nozzle
      JOB_INDEX: -1
      JOB_HOST: localhost
      ADD_APP_INFO: AppName,OrgName,OrgGuid,SpaceName,SpaceGuid
      IGNORE_MISSING_APP: true
      MISSING_APP_CACHE_INVALIDATE_TTL: 3600s
      APP_CACHE_INVALIDATE_TTL: 86440s
      APP_LIMITS: 1000
      BOLTDB_PATH: cache.db
      EVENTS: ValueMetric,CounterEvent,Error,LogMessage,HttpStartStop,ContainerMetric
      EXTRA_FIELDS: name:splunk-pcf-ci
      FIREHOSE_SUBSCRIPTION_ID: splunk-ci
      FLUSH_INTERVAL: 5s
      CONSUMER_QUEUE_SIZE: 10000
      HEC_BATCH_SIZE: 100
      HEC_RETRIES: 5
      HEC_WORKERS: 8
      DEBUG: false
      ENABLE_EVENT_TRACING: true
<<<<<<< HEAD
=======
      RLP_GATEWAY_RETRIES: 5
>>>>>>> 13602ea8
      STATUS_MONITOR_INTERVAL: 0s<|MERGE_RESOLUTION|>--- conflicted
+++ resolved
@@ -34,8 +34,4 @@
       HEC_WORKERS: 8
       DEBUG: false
       ENABLE_EVENT_TRACING: true
-<<<<<<< HEAD
-=======
-      RLP_GATEWAY_RETRIES: 5
->>>>>>> 13602ea8
-      STATUS_MONITOR_INTERVAL: 0s+      STATUS_MONITOR_INTERVAL: 0s

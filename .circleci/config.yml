--- conflicted
+++ resolved
@@ -15,7 +15,7 @@
           name: Builder
           command: make build
       - run:
-          name: Run unit tests
+          name: Run tests
           command: |
             make testall
             cp splunk-firehose-nozzle /tmp
@@ -85,14 +85,11 @@
             cf push -f .circleci/data_gen_manifest.yml -u process -p tools/data_gen --random-route
             sleep 10
       - run:
-<<<<<<< HEAD
           name: Nozzle Log
           command: |
             cf logs splunk-firehose-nozzle
           background: true
       - run:
-=======
->>>>>>> 13602ea8
           name: Prepare test environment
           command: |
             .circleci/pre-functional-test.sh
@@ -110,40 +107,6 @@
           when:
             always
 
-<<<<<<< HEAD
-=======
-  execute_perf_tests:
-    docker:
-      - image: circleci/golang:1.12
-    working_directory: /go/src/github.com/cloudfoundry-community/splunk-firehose-nozzle
-    steps:
-      - attach_workspace:
-          at: /tmp
-      - checkout
-      - run:
-          name: Install dependencies
-          command: |
-            curl https://glide.sh/get | sh
-            go get -t ./...
-            cp -R /tmp/splunk-firehose-nozzle .
-      - run:
-          name: Prepare test environment
-          command: |
-            .circleci/pre-req.sh
-            .circleci/pre-functional-test.sh
-      - run:
-          name: Executing perf tests
-          command: |
-            .circleci/performance-test.sh
-      - run:
-          name: Teardown
-          command: |
-            echo "Teardown deployment env"
-            cf delete-org splunk-ci-org -f
-          when:
-            always
-
->>>>>>> 13602ea8
 workflows:
   version: 2
   build-and-deploy-nozzle:
@@ -161,33 +124,8 @@
       - execute_tests:
           requires:
             - deploy-nozzle
-<<<<<<< HEAD
           filters:
             branches:
               only:
                 - master
-                - release/v1.2.0
-=======
-
-
-#      - execute_perf_tests:
-#          requires:
-#            - build
-#          filters:
-#            branches:
-#              only:
-#                - dev/pcf-performance-testing
-#  nightly:
-#    triggers:
-#      - schedule:
-#          cron: "0 7 * * *"
-#          filters:
-#            branches:
-#              only:
-#                - dev/pcf-performance-testing
-#    jobs:
-#      - build
-#      - execute_perf_tests:
-#          requires:
-#            - build
->>>>>>> 13602ea8
+                - develop
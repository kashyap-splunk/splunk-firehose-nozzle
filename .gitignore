--- conflicted
+++ resolved
@@ -1,15 +1,8 @@
 .idea
-
-<<<<<<< HEAD
-tools/*
-!tools/*.template
-!tools/*.go
-=======
-nozzle.sh
 
 tools/dump_app_info/dump_app_info
 tools/data_gen/data_gen
->>>>>>> 49ab21f4
+
 
 cache.db
 *.out

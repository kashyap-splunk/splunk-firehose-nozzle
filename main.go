--- conflicted
+++ resolved
@@ -23,16 +23,6 @@
 	logger, _ := cflager.New("splunk-nozzle-logger")
 	logger.Info("Running splunk-firehose-nozzle")
 
-<<<<<<< HEAD
-	config, err := splunknozzle.NewConfigFromCmdFlags(version, branch, commit, buildos)
-	if err != nil {
-		logger.Error("Failed to get configuration", err)
-		return
-	}
-
-	splunkNozzle := splunknozzle.NewSplunkFirehoseNozzle(config)
-	err = splunkNozzle.Run(logger)
-=======
 	shutdownChan := make(chan os.Signal, 2)
 	signal.Notify(shutdownChan, syscall.SIGINT, syscall.SIGTERM)
 
@@ -40,7 +30,6 @@
 
 	splunkNozzle := splunknozzle.NewSplunkFirehoseNozzle(config)
 	err := splunkNozzle.Run(shutdownChan, logger)
->>>>>>> 0f8f0bb0
 	if err != nil {
 		logger.Error("Failed to run splunk-firehose-nozzle", err)
 	}
